--- conflicted
+++ resolved
@@ -1,358 +1,210 @@
-<<<<<<< HEAD
-use std::{collections::HashMap, io, str};
-
-use serde_json::{self, json};
-
-use crate::error::Error;
-use std::io::Write;
-
-mod clef;
-pub mod syslog;
-
-metrics! {
-    msg
-}
-
-/**
-Configuration for CLEF formatting.
-*/
-#[derive(Debug, Clone)]
-pub struct Config {}
-
-impl Default for Config {
-    fn default() -> Self {
-        Config {}
-    }
-}
-
-/**
-Build a CLEF processor to handle messages.
-*/
-pub fn build(config: Config) -> Data {
-    Data::new(config)
-}
-
-#[derive(Clone)]
-pub struct Data {}
-
-impl Data {
-    pub fn new(_: Config) -> Self {
-        Data {}
-    }
-
-    pub fn read_as_clef(&self, msg: &[u8]) -> Result<(), Error> {
-        increment!(data.msg);
-        let msg = str::from_utf8(msg)?;
-        let syslog = syslog::Message::from_str(msg)?;
-        let clef = syslog.to_clef();
-        let stdout = io::stdout();
-        let mut stdout = stdout.lock();
-
-        serde_json::to_writer(&mut stdout, &clef)?;
-        stdout.write_all(b"\n")?;
-
-        Ok(())
-    }
-}
-
-impl<'a> syslog::Message<'a> {
-    pub fn to_clef(&self) -> clef::Message {
-        #![deny(unused_variables)]
-
-        let syslog::Message {
-            priority,
-            version,
-            timestamp,
-            hostname,
-            app_name,
-            proc_id,
-            message_id,
-            structured_data,
-            message,
-        } = self;
-
-        let mut additional = HashMap::new();
-
-        additional.insert("facility", json!(priority.facility()));
-        additional.insert("version", json!(version));
-        if let Some(hostname) = hostname {
-            additional.insert("hostname", json!(hostname));
-        }
-        if let Some(app_name) = app_name {
-            additional.insert("app_name", json!(app_name));
-        }
-        if let Some(proc_id) = proc_id {
-            additional.insert("proc_id", json!(proc_id));
-        }
-        if let Some(message_id) = message_id {
-            additional.insert("message_id", json!(message_id));
-        }
-        if let Some(structured_data) = structured_data {
-            additional.insert("structured_data", json!(structured_data));
-        }
-
-        clef::Message {
-            timestamp: *timestamp,
-            level: Some(priority.severity()),
-            message: *message,
-            message_template: None,
-            exception: None,
-            additional,
-        }
-    }
-}
-
-#[cfg(test)]
-mod test {
-    use super::*;
-    use serde_json::{self, json};
-
-    #[test]
-    fn syslog_to_clef() {
-        let expected = json!({
-            "@l": "info",
-            "@m": "hello world",
-            "@t": "2020-02-13T00:51:39.527825Z",
-            "facility": "daemon",
-            "version": 1,
-            "hostname": "docker-desktop",
-            "app_name": "8b1089798cf8",
-            "proc_id": "1481",
-            "message_id": "8b1089798cf8",
-        });
-
-        let message = "hello world";
-
-        let syslog = syslog::Message {
-            priority: syslog::Priority {
-                facility: 3,
-                severity: 6,
-            },
-            version: 1,
-            timestamp: Some("2020-02-13T00:51:39.527825Z"),
-            hostname: Some("docker-desktop"),
-            app_name: Some("8b1089798cf8"),
-            proc_id: Some("1481"),
-            message_id: Some("8b1089798cf8"),
-            structured_data: None,
-            message: Some(message),
-        };
-
-        let clef = syslog.to_clef();
-        let actual = serde_json::to_value(clef).unwrap();
-
-        assert_eq!(expected, actual);
-    }
-}
-=======
-use std::{collections::HashMap, io, str};
-
-use serde_json::{self, json};
-
-use crate::error::Error;
-use std::io::Write;
-
-mod clef;
-pub mod syslog;
-
-metrics! {
-    msg
-}
-
-/**
-Configuration for CLEF formatting.
-*/
-#[derive(Debug, Clone)]
-pub struct Config {}
-
-impl Default for Config {
-    fn default() -> Self {
-        Config {}
-    }
-}
-
-/**
-Build a CLEF processor to handle messages.
-*/
-pub fn build(config: Config) -> Data {
-    Data::new(config)
-}
-
-#[derive(Clone)]
-pub struct Data {}
-
-impl Data {
-    pub fn new(_: Config) -> Self {
-        Data {}
-    }
-
-    pub fn read_as_clef(&self, msg: &[u8]) -> Result<(), Error> {
-        increment!(data.msg);
-        let msg = str::from_utf8(msg)?;
-        let syslog = syslog::Message::from_str(msg)?;
-        let clef = syslog.to_clef();
-        let stdout = io::stdout();
-        let mut stdout = stdout.lock();
-
-        serde_json::to_writer(&mut stdout, &clef)?;
-        stdout.write_all(b"\n")?;
-
-        Ok(())
-    }
-}
-
-impl<'a> syslog::Message<'a> {
-    /**
-    Covert a SYSLOG message into CLEF.
-
-    The contents of the SYSLOG message is inspected and deserialized as CLEF-encoded
-    JSON if possible. In this case, timestamp, message, and level information from
-    the embedded CLEF is given precedence over the SYSLOG header.
-
-    Other fields with conflicting names are prioritized:
-
-      SYSLOG header > SYSLOG structured data > SYSLOG message embedded CLEF/JSON
-
-    This means fields set by the system/on the logger are preferred over
-    the fields attached to any one event.
-
-    If fields conflict, then the lower-priority field is included with a
-    double-underscore-prefixed name, e.g.: "__host".
-    */
-    pub fn to_clef(&self) -> clef::Message {
-        #![deny(unused_variables)]
-
-        let syslog::Message {
-            priority,
-            version,
-            timestamp,
-            hostname,
-            app_name,
-            proc_id,
-            message_id,
-            structured_data,
-            message,
-        } = self;
-
-        let mut additional = HashMap::new();
-
-        additional.insert("facility", json!(priority.facility()));
-        additional.insert("version", json!(version));
-        if let Some(hostname) = hostname {
-            additional.insert("hostname", json!(hostname));
-        }
-        if let Some(app_name) = app_name {
-            additional.insert("app_name", json!(app_name));
-        }
-        if let Some(proc_id) = proc_id {
-            additional.insert("proc_id", json!(proc_id));
-        }
-        if let Some(message_id) = message_id {
-            additional.insert("message_id", json!(message_id));
-        }
-
-        if let Some(sd) = structured_data {
-            for element in sd {
-                additional.insert(element.id, json!(element.param));
-            }
-        }
-
-        clef::Message {
-            timestamp: *timestamp,
-            level: Some(priority.severity()),
-            message: *message,
-            message_template: None,
-            exception: None,
-            additional,
-        }
-    }
-}
-
-#[cfg(test)]
-mod test {
-    use super::*;
-    use serde_json::{self, json};
-
-    #[test]
-    fn syslog_to_clef() {
-        let expected = json!({
-            "@l": "info",
-            "@m": "hello world",
-            "@t": "2020-02-13T00:51:39.527825Z",
-            "facility": "daemon",
-            "version": 1,
-            "hostname": "docker-desktop",
-            "app_name": "8b1089798cf8",
-            "proc_id": "1481",
-            "message_id": "8b1089798cf8",
-        });
-
-        let message = "hello world";
-
-        let syslog = syslog::Message {
-            priority: syslog::Priority {
-                facility: 3,
-                severity: 6,
-            },
-            version: 1,
-            timestamp: Some("2020-02-13T00:51:39.527825Z"),
-            hostname: Some("docker-desktop"),
-            app_name: Some("8b1089798cf8"),
-            proc_id: Some("1481"),
-            message_id: Some("8b1089798cf8"),
-            structured_data: None,
-            message: Some(message),
-        };
-
-        let clef = syslog.to_clef();
-        let actual = serde_json::to_value(clef).unwrap();
-
-        assert_eq!(expected, actual);
-    }
-
-    #[test]
-    fn syslog_to_clef__with_structured_data() {
-        let expected = json!({
-            "@l": "info",
-            "@m": "hello world",
-            "@t": "2020-02-13T00:51:39.527825Z",
-            "facility": "daemon",
-            "version": 1,
-            "hostname": "docker-desktop",
-            "app_name": "8b1089798cf8",
-            "proc_id": "1481",
-            "message_id": "8b1089798cf8",
-            "sdid1234": { "hello": "world", "event": "value" }
-        });
-
-        let message = "hello world";
-
-        let mut sd_params = HashMap::new();
-        sd_params.insert("hello", "world");
-        sd_params.insert("event", "value");
-
-        let syslog = syslog::Message {
-            priority: syslog::Priority {
-                facility: 3,
-                severity: 6,
-            },
-            version: 1,
-            timestamp: Some("2020-02-13T00:51:39.527825Z"),
-            hostname: Some("docker-desktop"),
-            app_name: Some("8b1089798cf8"),
-            proc_id: Some("1481"),
-            message_id: Some("8b1089798cf8"),
-            structured_data: Some(vec![syslog::StructuredDataElement {
-                id: "sdid1234",
-                param: sd_params,
-            }]),
-            message: Some(message),
-        };
-
-        let clef = syslog.to_clef();
-        let actual = serde_json::to_value(clef).unwrap();
-
-        assert_eq!(expected, actual);
-    }
-}
->>>>>>> a3816c04
+use std::{collections::HashMap, io, str};
+
+use serde_json::{self, json};
+
+use crate::error::Error;
+use std::io::Write;
+
+mod clef;
+pub mod syslog;
+
+metrics! {
+    msg
+}
+
+/**
+Configuration for CLEF formatting.
+*/
+#[derive(Debug, Clone)]
+pub struct Config {}
+
+impl Default for Config {
+    fn default() -> Self {
+        Config {}
+    }
+}
+
+/**
+Build a CLEF processor to handle messages.
+*/
+pub fn build(config: Config) -> Data {
+    Data::new(config)
+}
+
+#[derive(Clone)]
+pub struct Data {}
+
+impl Data {
+    pub fn new(_: Config) -> Self {
+        Data {}
+    }
+
+    pub fn read_as_clef(&self, msg: &[u8]) -> Result<(), Error> {
+        increment!(data.msg);
+        let msg = str::from_utf8(msg)?;
+        let syslog = syslog::Message::from_str(msg)?;
+        let clef = syslog.to_clef();
+        let stdout = io::stdout();
+        let mut stdout = stdout.lock();
+
+        serde_json::to_writer(&mut stdout, &clef)?;
+        stdout.write_all(b"\n")?;
+
+        Ok(())
+    }
+}
+
+impl<'a> syslog::Message<'a> {
+    /**
+    Covert a SYSLOG message into CLEF.
+
+    The contents of the SYSLOG message is inspected and deserialized as CLEF-encoded
+    JSON if possible. In this case, timestamp, message, and level information from
+    the embedded CLEF is given precedence over the SYSLOG header.
+
+    Other fields with conflicting names are prioritized:
+
+      SYSLOG header > SYSLOG structured data > SYSLOG message embedded CLEF/JSON
+
+    This means fields set by the system/on the logger are preferred over
+    the fields attached to any one event.
+
+    If fields conflict, then the lower-priority field is included with a
+    double-underscore-prefixed name, e.g.: "__host".
+    */
+    pub fn to_clef(&self) -> clef::Message {
+        #![deny(unused_variables)]
+
+        let syslog::Message {
+            priority,
+            version,
+            timestamp,
+            hostname,
+            app_name,
+            proc_id,
+            message_id,
+            structured_data,
+            message,
+        } = self;
+
+        let mut additional = HashMap::new();
+
+        additional.insert("facility", json!(priority.facility()));
+        additional.insert("version", json!(version));
+        if let Some(hostname) = hostname {
+            additional.insert("hostname", json!(hostname));
+        }
+        if let Some(app_name) = app_name {
+            additional.insert("app_name", json!(app_name));
+        }
+        if let Some(proc_id) = proc_id {
+            additional.insert("proc_id", json!(proc_id));
+        }
+        if let Some(message_id) = message_id {
+            additional.insert("message_id", json!(message_id));
+        }
+
+        if let Some(sd) = structured_data {
+            for element in sd {
+                additional.insert(element.id, json!(element.param));
+            }
+        }
+
+        clef::Message {
+            timestamp: *timestamp,
+            level: Some(priority.severity()),
+            message: *message,
+            message_template: None,
+            exception: None,
+            additional,
+        }
+    }
+}
+
+#[cfg(test)]
+mod test {
+    use super::*;
+    use serde_json::{self, json};
+
+    #[test]
+    fn syslog_to_clef() {
+        let expected = json!({
+            "@l": "info",
+            "@m": "hello world",
+            "@t": "2020-02-13T00:51:39.527825Z",
+            "facility": "daemon",
+            "version": 1,
+            "hostname": "docker-desktop",
+            "app_name": "8b1089798cf8",
+            "proc_id": "1481",
+            "message_id": "8b1089798cf8",
+        });
+
+        let message = "hello world";
+
+        let syslog = syslog::Message {
+            priority: syslog::Priority {
+                facility: 3,
+                severity: 6,
+            },
+            version: 1,
+            timestamp: Some("2020-02-13T00:51:39.527825Z"),
+            hostname: Some("docker-desktop"),
+            app_name: Some("8b1089798cf8"),
+            proc_id: Some("1481"),
+            message_id: Some("8b1089798cf8"),
+            structured_data: None,
+            message: Some(message),
+        };
+
+        let clef = syslog.to_clef();
+        let actual = serde_json::to_value(clef).unwrap();
+
+        assert_eq!(expected, actual);
+    }
+
+    #[test]
+    fn syslog_to_clef__with_structured_data() {
+        let expected = json!({
+            "@l": "info",
+            "@m": "hello world",
+            "@t": "2020-02-13T00:51:39.527825Z",
+            "facility": "daemon",
+            "version": 1,
+            "hostname": "docker-desktop",
+            "app_name": "8b1089798cf8",
+            "proc_id": "1481",
+            "message_id": "8b1089798cf8",
+            "sdid1234": { "hello": "world", "event": "value" }
+        });
+
+        let message = "hello world";
+
+        let mut sd_params = HashMap::new();
+        sd_params.insert("hello", "world");
+        sd_params.insert("event", "value");
+
+        let syslog = syslog::Message {
+            priority: syslog::Priority {
+                facility: 3,
+                severity: 6,
+            },
+            version: 1,
+            timestamp: Some("2020-02-13T00:51:39.527825Z"),
+            hostname: Some("docker-desktop"),
+            app_name: Some("8b1089798cf8"),
+            proc_id: Some("1481"),
+            message_id: Some("8b1089798cf8"),
+            structured_data: Some(vec![syslog::StructuredDataElement {
+                id: "sdid1234",
+                param: sd_params,
+            }]),
+            message: Some(message),
+        };
+
+        let clef = syslog.to_clef();
+        let actual = serde_json::to_value(clef).unwrap();
+
+        assert_eq!(expected, actual);
+    }
+}