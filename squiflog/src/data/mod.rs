--- conflicted
+++ resolved
@@ -188,7 +188,6 @@
 
     #[test]
     fn syslog_to_clef_with_structured_data() {
-<<<<<<< HEAD
         let expected = json!({
             "@l": "info",
             "@m": "hello world",
@@ -232,8 +231,6 @@
 
     #[test]
     fn syslog_to_clef_with_structured_data_with_duplicated_params() {
-=======
->>>>>>> 063a6b63
         let expected = json!({
             "@l": "info",
             "@m": "hello world",
@@ -274,4 +271,4 @@
 
         assert_eq!(expected, actual);
     }
-}
+}