--- conflicted
+++ resolved
@@ -1,587 +1,550 @@
-<<<<<<< HEAD
-use crate::error::{err_msg, Error};
-use std::{collections::HashMap, borrow::Cow};
-use chrono::{Utc, DateTime};
-use crate::data::parsers;
-=======
-use crate::error::{
-    err_msg,
-    Error,
-};
-use chrono::Utc;
-use std::{
-    borrow::Cow,
-    collections::HashMap,
-};
->>>>>>> e373b0e9
-
-#[derive(Debug, Eq, PartialEq)]
-pub struct Priority {
-    pub facility: u8,
-    pub severity: u8,
-}
-
-impl Priority {
-    fn from_raw(raw: u8) -> Self {
-        let facility = raw / 8;
-        let severity = raw % 8;
-
-        Priority { facility, severity }
-    }
-
-    pub fn severity(&self) -> &'static str {
-        match self.severity {
-            0 => "emerg",
-            1 => "alert",
-            2 => "crit",
-            3 => "err",
-            4 => "warning",
-            5 => "notice",
-            6 => "info",
-            _ => "debug",
-        }
-    }
-
-    pub fn facility(&self) -> &'static str {
-        match self.facility {
-            0 => "kern",
-            1 => "user",
-            2 => "mail",
-            3 => "daemon",
-            4 => "auth",
-            5 => "syslog",
-            6 => "lpr",
-            7 => "news",
-            8 => "uucp",
-            9 => "cron",
-            10 => "authpriv",
-            11 => "ftp",
-            12 => "ntp",
-            13 => "security",
-            14 => "console",
-            15 => "solaris-cron",
-            16 => "local0",
-            17 => "local1",
-            18 => "local2",
-            19 => "local3",
-            20 => "local4",
-            21 => "local5",
-            22 => "local6",
-            23 => "local7",
-            _ => "unknown",
-        }
-    }
-}
-
-#[derive(Debug, Eq, PartialEq, Serialize)]
-pub struct StructuredDataElement<'a> {
-    pub id: &'a str,
-    pub param: Vec<(&'a str, &'a str)>,
-}
-
-impl<'a> StructuredDataElement<'a> {
-    fn from_str(s: &'a str) -> Result<Self, Error> {
-        let mut items = s.split(" ");
-
-        let id = items.next().expect("incorrect structured data format");
-
-        let mut param_list = Vec::<(&'a str, &'a str)>::new();
-
-        while let Some(param) = items.next() {
-            let mut param_items = param.split("=");
-            let param_name = param_items
-                .next()
-                .expect("incorrect structured data format - no param name");
-            let param_value = param_items
-                .next()
-                .expect("incorrect structured data format - no param value");
-            let param_value = param_value.trim_matches('\"');
-            param_list.push((param_name, param_value));
-        }
-
-        Ok(StructuredDataElement {
-            id,
-            param: param_list,
-        })
-    }
-}
-
-struct StructuredDataList {}
-
-impl StructuredDataList {
-    fn from_str(s: &str) -> Result<Vec<StructuredDataElement>, Error> {
-        let len = s.len();
-        let s = &s[1..len - 2]; // remove starting and trailing '[' and ']'
-
-        let mut s = s.split("]["); // split on separators
-
-        let mut list = vec![];
-
-        while let Some(sd_element) = s.next() {
-            list.push(StructuredDataElement::from_str(sd_element).expect("NOPE"));
-        }
-
-        Ok(list)
-    }
-}
-
-#[derive(Debug, Eq, PartialEq)]
-pub struct Message<'a> {
-    pub priority: Priority,
-    pub timestamp: Option<DateTime<Utc>>,
-    pub hostname: Option<&'a str>,
-    pub app_name: Option<&'a str>,
-    pub proc_id: Option<&'a str>,
-    pub message_id: Option<&'a str>,
-    pub structured_data: Option<Vec<StructuredDataElement<'a>>>,
-    pub message: Option<Cow<'a, str>>,
-}
-
-/**
-A SYSLOG message
-
-RFC5424 format:
-<PRIVAL>VERSION TIMESTAMP HOSTNAME APP-NAME PROCID MSGID STRUCTURED-DATA (MSG)
-
-PRIVAL - a number from 0..191
-VERSION - always 1 for RFC5424
-STRUCTURED-DATA - [SDID PARAM-NAME="PARAM-VALUE"][SDID2 PARAM2-NAME="PARAM2-VALUE" PARAM3-NAME="PARAM3-VALUE"]
-MSG - message is optional, and can contain spaces
-
-All other values are alphanumeric strings with no spaces.
-See https://tools.ietf.org/html/rfc5424#section-5.1 for details.
-*/
-impl<'a> Message<'a> {
-    pub fn from_str(s: &'a str) -> Self {
-        Self::from_bytes(s.as_bytes())
-    }
-
-    pub fn from_bytes(s: &'a [u8]) -> Self {
-        Self::from_rfc5424_bytes(s).unwrap_or_else(|_| Self::from_rfc3164_bytes(s, &Utc::now()))
-    }
-
-    pub fn from_rfc3164_bytes(msg: &'a [u8], now: &DateTime<Utc>) -> Self {
-        let mut unparsed = msg;
-        let mut result = Message {
-            priority: Priority::from_raw(13),
-            timestamp: None,
-            hostname: None,
-            app_name: None,
-            proc_id: None,
-            message_id: None,
-            structured_data: None,
-            message: None,
-        };
-
-        if let Ok((priority, rem)) = parsers::priority(unparsed) {
-            result.priority = Priority::from_raw(priority);
-            unparsed = rem;
-
-<<<<<<< HEAD
-            if let Ok((timestamp, rem)) = parsers::loose_timestamp(unparsed, now) {
-                result.timestamp = Some(timestamp);
-                unparsed = rem;
-
-                if let Ok((_, rem)) = parsers::byte(unparsed, b' ') {
-                    unparsed = rem;
-=======
-        // get priority, e.g. "<30>"
-        let pri_version = items
-            .next()
-            .ok_or_else(|| err_msg("empty syslog message"))?;
-        let mut priority_chars = pri_version.iter();
-
-        if priority_chars.next() != Some(&b'<') {
-            return Err(err_msg("invalid message, no <"));
-        }
->>>>>>> e373b0e9
-
-                    if let Ok((hostname, rem)) = parsers::header_item(unparsed, "hostname") {
-                        result.hostname = hostname;
-                        unparsed = rem;
-                    }
-                }
-            }
-        }
-
-        result.message = if unparsed.len() > 0 { Some(String::from_utf8_lossy(unparsed)) } else { None };
-
-        if result.timestamp.is_none() {
-            result.timestamp = Some(now.clone())
-        }
-
-<<<<<<< HEAD
-        result
-    }
-
-    pub fn from_rfc5424_bytes(msg: &'a [u8]) -> Result<Self, Error> {
-        let (priority, rem) = parsers::priority(msg)?;
-
-        let mut result = Message {
-            priority: Priority::from_raw(priority),
-            timestamp: None,
-            hostname: None,
-            app_name: None,
-            proc_id: None,
-            message_id: None,
-            structured_data: None,
-            message: None,
-        };
-
-        let (version_item, rem) = parsers::header_item(rem, "version")?;
-        match version_item {
-            Some("1") => (),
-            _ => return Err(err_msg("invalid message, version not 1"))
-        };
-=======
-        let priority_bytes =
-            priority.ok_or_else(|| err_msg("invalid syslog priority - not a number"))?;
->>>>>>> e373b0e9
-
-        let ts_rem;
-        let ts_attempt = parsers::iso8601_timestamp(rem);
-        if let Ok((timestamp, rem)) = ts_attempt {
-            result.timestamp = Some(timestamp);
-            ts_rem = rem;
-        } else {
-            let err = ts_attempt.unwrap_err();
-            let (_, nil_rem) = parsers::byte(rem, b'-').map_err(move |_| err)?;
-            ts_rem = nil_rem;
-        }
-
-        let (_, rem) = parsers::byte(ts_rem, b' ')?;
-
-        let (hostname, rem) = parsers::header_item(rem, "hostname")?;
-        result.hostname = hostname;
-
-        let (app_name, rem) = parsers::header_item(rem, "app_name")?;
-        result.app_name = app_name;
-
-        let (proc_id, rem) = parsers::header_item(rem, "proc_id")?;
-        result.proc_id = proc_id;
-
-        let (message_id, rem) = parsers::header_item(rem, "message_id")?;
-        result.message_id = message_id;
-
-        let sd_and_msg = rem;
-
-        // structured_data - check that next string is "-" or "["
-        let mut structured_data_chars = sd_and_msg.iter();
-        let mut message_idx = 2; // start after hyphen
-        let mut idx = 0;
-        while let Some(item) = structured_data_chars.next() {
-            match (idx, item) {
-                (0, b'-') => {
-                    // No structured data
-                    break;
-                }
-                (0, b'[') => {
-                    // Has structured data
-                    idx += 1;
-                    continue;
-                }
-                (0, _) => Err(err_msg(
-                    "invalid syslog structured data format - no leading '['",
-                ))?,
-                (ii, b']') => {
-                    let following = structured_data_chars.next();
-                    if let Some(b'[') = following {
-                        // if there is more structured data, keep going
-                        idx += 2;
-                        continue;
-                    } else {
-                        // else, end of structured data
-                        // include the '[' and ']' in structured_data
-<<<<<<< HEAD
-                        result.structured_data = Some(
-                            StructuredDataList::from_str(std::str::from_utf8(&sd_and_msg[..ii + 1])?)?,
-                        );
-=======
-                        structured_data = Some(StructuredDataList::from_str(std::str::from_utf8(
-                            &sd_and_msg[..ii + 1],
-                        )?)?);
->>>>>>> e373b0e9
-                        message_idx = ii + if following.is_some() { 2 } else { 1 };
-                        break;
-                    }
-                }
-                _ => {
-                    idx += 1;
-                    continue;
-                }
-            }
-        }
-
-        let mut message: Option<&[u8]> = None;
-
-        // check if there is a message
-        let rest = sd_and_msg.get(message_idx..);
-        let mut is_utf8 = false;
-        if let Some(mut msg) = rest {
-            if msg.len() >= 3 && &msg[0..3] == b"\xEF\xBB\xBF" {
-                msg = &msg[3..];
-                is_utf8 = true;
-            }
-
-            if msg.len() != 0 {
-                message = Some(msg);
-            }
-        }
-
-        result.message = if let Some(msg_bytes) = message {
-            if is_utf8 {
-                Some(Cow::Borrowed(std::str::from_utf8(msg_bytes)?.trim_end()))
-            } else {
-                Some(Cow::Owned(
-                    String::from_utf8_lossy(msg_bytes).trim_end().to_string(),
-                ))
-            }
-        } else {
-            None
-        };
-
-        Ok(result)
-    }
-}
-
-#[cfg(test)]
-mod tests {
-    use super::*;
-<<<<<<< HEAD
-    use std::borrow::Cow::Borrowed;
-    use chrono::{Datelike, TimeZone};
-    use crate::test_util::to_timestamp;
-=======
-    use std::borrow::Cow::{
-        Borrowed,
-        Owned,
-    };
->>>>>>> e373b0e9
-
-    #[test]
-    fn parse_rfc5424_syslog_message() {
-        // from docker alpine
-        let input = b"<30>1 2020-02-13T00:51:39.527825Z docker-desktop 8b1089798cf8 1481 8b1089798cf8 - hello world\n";
-
-        let expected = Message {
-            priority: Priority {
-                facility: 3,
-                severity: 6,
-            },
-            timestamp: to_timestamp("2020-02-13T00:51:39.527825Z"),
-            hostname: Some("docker-desktop"),
-            app_name: Some("8b1089798cf8"),
-            proc_id: Some("1481"),
-            message_id: Some("8b1089798cf8"),
-            structured_data: None,
-            message: Some(Borrowed("hello world")),
-        };
-
-        let actual = Message::from_rfc5424_bytes(input).expect("could not parse input for syslog");
-
-        assert_eq!(expected, actual);
-    }
-
-    #[test]
-    fn parse_rfc5424_syslog_requires_hostname() {
-        let input = b"<30>1 2020-02-13T00:51:39Z ";
-
-        let actual = Message::from_rfc5424_bytes(input);
-
-        assert_eq!("missing hostname", actual.unwrap_err().to_string());
-    }
-
-    #[test]
-    fn parse_rfc5424_syslog_specs_example_1() {
-        // example 1 from https://tools.ietf.org/html/rfc5424
-        let input = b"<34>1 2003-10-11T22:14:15.003Z mymachine.example.com su - ID47 - \xEF\xBB\xBF\xE2\x80\x99su root\xE2\x80\x99 failed for lonvick on /dev/pts/8\n";
-
-        let expected = Message {
-            priority: Priority {
-                facility: 4,
-                severity: 2,
-            },
-            timestamp: to_timestamp("2003-10-11T22:14:15.003Z"),
-            hostname: Some("mymachine.example.com"),
-            app_name: Some("su"),
-            proc_id: None,
-            message_id: Some("ID47"),
-            structured_data: None,
-            message: Some(Borrowed("’su root’ failed for lonvick on /dev/pts/8")),
-        };
-
-        let actual = Message::from_rfc5424_bytes(input).expect("could not parse input for syslog");
-
-        assert_eq!(expected, actual);
-    }
-
-    #[test]
-    fn parse_rfc5424_syslog_specs_example_2() {
-        // example 2 from https://tools.ietf.org/html/rfc5424
-        let input = b"<165>1 2003-08-24T05:14:15.000003-07:00 192.0.2.1 myproc 8710 - - %% It's time to make the do-nuts.\n";
-
-        let expected = Message {
-            priority: Priority {
-                facility: 20,
-                severity: 5,
-            },
-            timestamp: to_timestamp("2003-08-24T05:14:15.000003-07:00"),
-            hostname: Some("192.0.2.1"),
-            app_name: Some("myproc"),
-            proc_id: Some("8710"),
-            message_id: None,
-            structured_data: None,
-            message: Some(Borrowed("%% It's time to make the do-nuts.")),
-        };
-
-        let actual = Message::from_rfc5424_bytes(input).expect("could not parse message");
-
-        assert_eq!(expected, actual);
-    }
-
-    #[test]
-    fn parse_rfc5424_syslog_specs_example_3() {
-        // example 3 from https://tools.ietf.org/html/rfc5424
-        let input = b"<165>1 2003-10-11T22:14:15.003Z mymachine.example.com evntslog - ID47 [exampleSDID@32473 iut=\"3\" eventSource=\"Application\" eventID=\"1011\"] \xEF\xBB\xBFAn application event log entry...\n";
-
-        let mut sd_params = Vec::new();
-        sd_params.push(("iut", "3"));
-        sd_params.push(("eventSource", "Application"));
-        sd_params.push(("eventID", "1011"));
-
-        let expected = Message {
-            priority: Priority {
-                facility: 20,
-                severity: 5,
-            },
-            timestamp: to_timestamp("2003-10-11T22:14:15.003Z"),
-            hostname: Some("mymachine.example.com"),
-            app_name: Some("evntslog"),
-            proc_id: None,
-            message_id: Some("ID47"),
-            structured_data: Some(vec![StructuredDataElement {
-                id: "exampleSDID@32473",
-                param: sd_params,
-            }]),
-            message: Some(Borrowed("An application event log entry...")),
-        };
-
-        let actual = Message::from_rfc5424_bytes(input).expect("could not parse input for syslog");
-
-        assert_eq!(expected, actual);
-    }
-
-    #[test]
-    fn parse_rfc5424_syslog_specs_example_4() {
-        // example 4 from https://tools.ietf.org/html/rfc5424
-
-        let input = b"<165>1 2003-10-11T22:14:15.003Z mymachine.example.com evntslog - ID47 [exampleSDID@32473 iut=\"3\" eventSource=\"Application\" eventID=\"1011\"][examplePriority@32473 class=\"high\"]";
-
-        let mut sd_params = Vec::new();
-        sd_params.push(("iut", "3"));
-        sd_params.push(("eventSource", "Application"));
-        sd_params.push(("eventID", "1011"));
-
-        let mut sd_params2 = Vec::new();
-        sd_params2.push(("class", "high"));
-
-        let sd = vec![
-            StructuredDataElement {
-                id: "exampleSDID@32473",
-                param: sd_params,
-            },
-            StructuredDataElement {
-                id: "examplePriority@32473",
-                param: sd_params2,
-            },
-        ];
-
-        let expected = Message {
-            priority: Priority {
-                facility: 20,
-                severity: 5,
-            },
-            timestamp: to_timestamp("2003-10-11T22:14:15.003Z"),
-            hostname: Some("mymachine.example.com"),
-            app_name: Some("evntslog"),
-            proc_id: None,
-            message_id: Some("ID47"),
-            structured_data: Some(sd),
-            message: None,
-        };
-
-        let actual = Message::from_rfc5424_bytes(input).expect("could not parse input for syslog");
-
-        assert_eq!(expected, actual);
-    }
-
-    #[test]
-    fn parse_rfc5424_empty_valid_syslog() {
-        let input = b"<0>1 - - - - - -";
-
-        let expected = Message {
-            priority: Priority {
-                facility: 0,
-                severity: 0,
-            },
-            timestamp: None,
-            hostname: None,
-            app_name: None,
-            proc_id: None,
-            message_id: None,
-            structured_data: None,
-            message: None,
-        };
-
-        let actual = Message::from_rfc5424_bytes(input).expect("could not parse input for syslog");
-
-        assert_eq!(expected, actual);
-    }
-
-    #[test]
-    fn structured_data_param_from_string() {
-        let input = "exampleSDID@32473 iut=\"3\" eventSource=\"Application\" eventID=\"1011\"";
-
-        let mut sd_params = Vec::new();
-        sd_params.push(("iut", "3"));
-        sd_params.push(("eventSource", "Application"));
-        sd_params.push(("eventID", "1011"));
-
-        let expected = StructuredDataElement {
-            id: "exampleSDID@32473",
-            param: sd_params,
-        };
-
-        let actual = StructuredDataElement::from_str(input)
-            .expect("could not parse input for structured data element");
-
-        assert_eq!(expected, actual);
-    }
-
-    #[test]
-    fn parse_rfc3164_example_2() {
-        let input = b"<34>Oct 11 22:14:15 mymachine su: 'su root' failed for lonvick on /dev/pts/8";
-
-        let now = Utc.ymd(2020, 10, 11).and_hms(0, 0, 0);
-        let msg = Message::from_rfc3164_bytes(input, &now);
-
-        assert_eq!(msg.priority.facility, 4);
-        assert_eq!(msg.priority.severity, 2);
-        assert_eq!(msg.timestamp.unwrap().month(), 10); // Rest depends on local timezone ":-)
-        assert_eq!(msg.hostname, Some("mymachine"));
-
-        // The 'tag' remains in the message; although we could extract 'su' as the tag, adherence to
-        // this format seems very patchy, and we're more likely to end up breaking messages that
-        // happen to include `:` by mistake.
-        assert_eq!(msg.message, Some(Borrowed("su: 'su root' failed for lonvick on /dev/pts/8")));
-    }
-
-    #[test]
-    fn parse_rfc3164_example_1() {
-        let input = b"Use the BFG!";
-
-        let msg = Message::from_rfc3164_bytes(input, &Utc::now());
-
-        assert_eq!("Use the BFG!", msg.message.unwrap());
-    }
-}
+use crate::{
+    error::{
+        err_msg,
+        Error,
+    },
+    data::parsers
+};
+use std::borrow::Cow;
+use chrono::{Utc, DateTime};
+
+#[derive(Debug, Eq, PartialEq)]
+pub struct Priority {
+    pub facility: u8,
+    pub severity: u8,
+}
+
+impl Priority {
+    fn from_raw(raw: u8) -> Self {
+        let facility = raw / 8;
+        let severity = raw % 8;
+
+        Priority { facility, severity }
+    }
+
+    pub fn severity(&self) -> &'static str {
+        match self.severity {
+            0 => "emerg",
+            1 => "alert",
+            2 => "crit",
+            3 => "err",
+            4 => "warning",
+            5 => "notice",
+            6 => "info",
+            _ => "debug",
+        }
+    }
+
+    pub fn facility(&self) -> &'static str {
+        match self.facility {
+            0 => "kern",
+            1 => "user",
+            2 => "mail",
+            3 => "daemon",
+            4 => "auth",
+            5 => "syslog",
+            6 => "lpr",
+            7 => "news",
+            8 => "uucp",
+            9 => "cron",
+            10 => "authpriv",
+            11 => "ftp",
+            12 => "ntp",
+            13 => "security",
+            14 => "console",
+            15 => "solaris-cron",
+            16 => "local0",
+            17 => "local1",
+            18 => "local2",
+            19 => "local3",
+            20 => "local4",
+            21 => "local5",
+            22 => "local6",
+            23 => "local7",
+            _ => "unknown",
+        }
+    }
+}
+
+#[derive(Debug, Eq, PartialEq, Serialize)]
+pub struct StructuredDataElement<'a> {
+    pub id: &'a str,
+    pub param: Vec<(&'a str, &'a str)>,
+}
+
+impl<'a> StructuredDataElement<'a> {
+    fn from_str(s: &'a str) -> Result<Self, Error> {
+        let mut items = s.split(" ");
+
+        let id = items.next().expect("incorrect structured data format");
+
+        let mut param_list = Vec::<(&'a str, &'a str)>::new();
+
+        while let Some(param) = items.next() {
+            let mut param_items = param.split("=");
+            let param_name = param_items
+                .next()
+                .expect("incorrect structured data format - no param name");
+            let param_value = param_items
+                .next()
+                .expect("incorrect structured data format - no param value");
+            let param_value = param_value.trim_matches('\"');
+            param_list.push((param_name, param_value));
+        }
+
+        Ok(StructuredDataElement {
+            id,
+            param: param_list,
+        })
+    }
+}
+
+struct StructuredDataList {}
+
+impl StructuredDataList {
+    fn from_str(s: &str) -> Result<Vec<StructuredDataElement>, Error> {
+        let len = s.len();
+        let s = &s[1..len - 2]; // remove starting and trailing '[' and ']'
+
+        let mut s = s.split("]["); // split on separators
+
+        let mut list = vec![];
+
+        while let Some(sd_element) = s.next() {
+            list.push(StructuredDataElement::from_str(sd_element).expect("NOPE"));
+        }
+
+        Ok(list)
+    }
+}
+
+#[derive(Debug, Eq, PartialEq)]
+pub struct Message<'a> {
+    pub priority: Priority,
+    pub timestamp: Option<DateTime<Utc>>,
+    pub hostname: Option<&'a str>,
+    pub app_name: Option<&'a str>,
+    pub proc_id: Option<&'a str>,
+    pub message_id: Option<&'a str>,
+    pub structured_data: Option<Vec<StructuredDataElement<'a>>>,
+    pub message: Option<Cow<'a, str>>,
+}
+
+/**
+A SYSLOG message
+
+RFC5424 format:
+<PRIVAL>VERSION TIMESTAMP HOSTNAME APP-NAME PROCID MSGID STRUCTURED-DATA (MSG)
+
+PRIVAL - a number from 0..191
+VERSION - always 1 for RFC5424
+STRUCTURED-DATA - [SDID PARAM-NAME="PARAM-VALUE"][SDID2 PARAM2-NAME="PARAM2-VALUE" PARAM3-NAME="PARAM3-VALUE"]
+MSG - message is optional, and can contain spaces
+
+All other values are alphanumeric strings with no spaces.
+See https://tools.ietf.org/html/rfc5424#section-5.1 for details.
+*/
+impl<'a> Message<'a> {
+    pub fn from_str(s: &'a str) -> Self {
+        Self::from_bytes(s.as_bytes())
+    }
+
+    pub fn from_bytes(s: &'a [u8]) -> Self {
+        Self::from_rfc5424_bytes(s).unwrap_or_else(|_| Self::from_rfc3164_bytes(s, &Utc::now()))
+    }
+
+    pub fn from_rfc3164_bytes(msg: &'a [u8], now: &DateTime<Utc>) -> Self {
+        let mut unparsed = msg;
+        let mut result = Message {
+            priority: Priority::from_raw(13),
+            timestamp: None,
+            hostname: None,
+            app_name: None,
+            proc_id: None,
+            message_id: None,
+            structured_data: None,
+            message: None,
+        };
+
+        if let Ok((priority, rem)) = parsers::priority(unparsed) {
+            result.priority = Priority::from_raw(priority);
+            unparsed = rem;
+
+            if let Ok((timestamp, rem)) = parsers::loose_timestamp(unparsed, now) {
+                result.timestamp = Some(timestamp);
+                unparsed = rem;
+
+                if let Ok((_, rem)) = parsers::byte(unparsed, b' ') {
+                    unparsed = rem;
+
+                    if let Ok((hostname, rem)) = parsers::header_item(unparsed, "hostname") {
+                        result.hostname = hostname;
+                        unparsed = rem;
+                    }
+                }
+            }
+        }
+
+        result.message = if unparsed.len() > 0 { Some(String::from_utf8_lossy(unparsed)) } else { None };
+
+        if result.timestamp.is_none() {
+            result.timestamp = Some(now.clone())
+        }
+
+        result
+    }
+
+    pub fn from_rfc5424_bytes(msg: &'a [u8]) -> Result<Self, Error> {
+        let (priority, rem) = parsers::priority(msg)?;
+
+        let mut result = Message {
+            priority: Priority::from_raw(priority),
+            timestamp: None,
+            hostname: None,
+            app_name: None,
+            proc_id: None,
+            message_id: None,
+            structured_data: None,
+            message: None,
+        };
+
+        let (version_item, rem) = parsers::header_item(rem, "version")?;
+        match version_item {
+            Some("1") => (),
+            _ => return Err(err_msg("invalid message, version not 1"))
+        };
+
+        let ts_rem;
+        let ts_attempt = parsers::iso8601_timestamp(rem);
+        if let Ok((timestamp, rem)) = ts_attempt {
+            result.timestamp = Some(timestamp);
+            ts_rem = rem;
+        } else {
+            let err = ts_attempt.unwrap_err();
+            let (_, nil_rem) = parsers::byte(rem, b'-').map_err(move |_| err)?;
+            ts_rem = nil_rem;
+        }
+
+        let (_, rem) = parsers::byte(ts_rem, b' ')?;
+
+        let (hostname, rem) = parsers::header_item(rem, "hostname")?;
+        result.hostname = hostname;
+
+        let (app_name, rem) = parsers::header_item(rem, "app_name")?;
+        result.app_name = app_name;
+
+        let (proc_id, rem) = parsers::header_item(rem, "proc_id")?;
+        result.proc_id = proc_id;
+
+        let (message_id, rem) = parsers::header_item(rem, "message_id")?;
+        result.message_id = message_id;
+
+        let sd_and_msg = rem;
+
+        // structured_data - check that next string is "-" or "["
+        let mut structured_data_chars = sd_and_msg.iter();
+        let mut message_idx = 2; // start after hyphen
+        let mut idx = 0;
+        while let Some(item) = structured_data_chars.next() {
+            match (idx, item) {
+                (0, b'-') => {
+                    // No structured data
+                    break;
+                }
+                (0, b'[') => {
+                    // Has structured data
+                    idx += 1;
+                    continue;
+                }
+                (0, _) => Err(err_msg(
+                    "invalid syslog structured data format - no leading '['",
+                ))?,
+                (ii, b']') => {
+                    let following = structured_data_chars.next();
+                    if let Some(b'[') = following {
+                        // if there is more structured data, keep going
+                        idx += 2;
+                        continue;
+                    } else {
+                        // else, end of structured data
+                        // include the '[' and ']' in structured_data
+                        result.structured_data = Some(StructuredDataList::from_str(std::str::from_utf8(
+                            &sd_and_msg[..ii + 1],
+                        )?)?);
+                        message_idx = ii + if following.is_some() { 2 } else { 1 };
+                        break;
+                    }
+                }
+                _ => {
+                    idx += 1;
+                    continue;
+                }
+            }
+        }
+
+        let mut message: Option<&[u8]> = None;
+
+        // check if there is a message
+        let rest = sd_and_msg.get(message_idx..);
+        let mut is_utf8 = false;
+        if let Some(mut msg) = rest {
+            if msg.len() >= 3 && &msg[0..3] == b"\xEF\xBB\xBF" {
+                msg = &msg[3..];
+                is_utf8 = true;
+            }
+
+            if msg.len() != 0 {
+                message = Some(msg);
+            }
+        }
+
+        result.message = if let Some(msg_bytes) = message {
+            if is_utf8 {
+                Some(Cow::Borrowed(std::str::from_utf8(msg_bytes)?.trim_end()))
+            } else {
+                Some(Cow::Owned(
+                    String::from_utf8_lossy(msg_bytes).trim_end().to_string(),
+                ))
+            }
+        } else {
+            None
+        };
+
+        Ok(result)
+    }
+}
+
+#[cfg(test)]
+mod tests {
+    use super::*;
+    use chrono::{Datelike, TimeZone};
+    use crate::test_util::to_timestamp;
+    use std::borrow::Cow::Borrowed;
+
+    #[test]
+    fn parse_rfc5424_syslog_message() {
+        // from docker alpine
+        let input = b"<30>1 2020-02-13T00:51:39.527825Z docker-desktop 8b1089798cf8 1481 8b1089798cf8 - hello world\n";
+
+        let expected = Message {
+            priority: Priority {
+                facility: 3,
+                severity: 6,
+            },
+            timestamp: to_timestamp("2020-02-13T00:51:39.527825Z"),
+            hostname: Some("docker-desktop"),
+            app_name: Some("8b1089798cf8"),
+            proc_id: Some("1481"),
+            message_id: Some("8b1089798cf8"),
+            structured_data: None,
+            message: Some(Borrowed("hello world")),
+        };
+
+        let actual = Message::from_rfc5424_bytes(input).expect("could not parse input for syslog");
+
+        assert_eq!(expected, actual);
+    }
+
+    #[test]
+    fn parse_rfc5424_syslog_requires_hostname() {
+        let input = b"<30>1 2020-02-13T00:51:39Z ";
+
+        let actual = Message::from_rfc5424_bytes(input);
+
+        assert_eq!("missing hostname", actual.unwrap_err().to_string());
+    }
+
+    #[test]
+    fn parse_rfc5424_syslog_specs_example_1() {
+        // example 1 from https://tools.ietf.org/html/rfc5424
+        let input = b"<34>1 2003-10-11T22:14:15.003Z mymachine.example.com su - ID47 - \xEF\xBB\xBF\xE2\x80\x99su root\xE2\x80\x99 failed for lonvick on /dev/pts/8\n";
+
+        let expected = Message {
+            priority: Priority {
+                facility: 4,
+                severity: 2,
+            },
+            timestamp: to_timestamp("2003-10-11T22:14:15.003Z"),
+            hostname: Some("mymachine.example.com"),
+            app_name: Some("su"),
+            proc_id: None,
+            message_id: Some("ID47"),
+            structured_data: None,
+            message: Some(Borrowed("’su root’ failed for lonvick on /dev/pts/8")),
+        };
+
+        let actual = Message::from_rfc5424_bytes(input).expect("could not parse input for syslog");
+
+        assert_eq!(expected, actual);
+    }
+
+    #[test]
+    fn parse_rfc5424_syslog_specs_example_2() {
+        // example 2 from https://tools.ietf.org/html/rfc5424
+        let input = b"<165>1 2003-08-24T05:14:15.000003-07:00 192.0.2.1 myproc 8710 - - %% It's time to make the do-nuts.\n";
+
+        let expected = Message {
+            priority: Priority {
+                facility: 20,
+                severity: 5,
+            },
+            timestamp: to_timestamp("2003-08-24T05:14:15.000003-07:00"),
+            hostname: Some("192.0.2.1"),
+            app_name: Some("myproc"),
+            proc_id: Some("8710"),
+            message_id: None,
+            structured_data: None,
+            message: Some(Borrowed("%% It's time to make the do-nuts.")),
+        };
+
+        let actual = Message::from_rfc5424_bytes(input).expect("could not parse message");
+
+        assert_eq!(expected, actual);
+    }
+
+    #[test]
+    fn parse_rfc5424_syslog_specs_example_3() {
+        // example 3 from https://tools.ietf.org/html/rfc5424
+        let input = b"<165>1 2003-10-11T22:14:15.003Z mymachine.example.com evntslog - ID47 [exampleSDID@32473 iut=\"3\" eventSource=\"Application\" eventID=\"1011\"] \xEF\xBB\xBFAn application event log entry...\n";
+
+        let mut sd_params = Vec::new();
+        sd_params.push(("iut", "3"));
+        sd_params.push(("eventSource", "Application"));
+        sd_params.push(("eventID", "1011"));
+
+        let expected = Message {
+            priority: Priority {
+                facility: 20,
+                severity: 5,
+            },
+            timestamp: to_timestamp("2003-10-11T22:14:15.003Z"),
+            hostname: Some("mymachine.example.com"),
+            app_name: Some("evntslog"),
+            proc_id: None,
+            message_id: Some("ID47"),
+            structured_data: Some(vec![StructuredDataElement {
+                id: "exampleSDID@32473",
+                param: sd_params,
+            }]),
+            message: Some(Borrowed("An application event log entry...")),
+        };
+
+        let actual = Message::from_rfc5424_bytes(input).expect("could not parse input for syslog");
+
+        assert_eq!(expected, actual);
+    }
+
+    #[test]
+    fn parse_rfc5424_syslog_specs_example_4() {
+        // example 4 from https://tools.ietf.org/html/rfc5424
+
+        let input = b"<165>1 2003-10-11T22:14:15.003Z mymachine.example.com evntslog - ID47 [exampleSDID@32473 iut=\"3\" eventSource=\"Application\" eventID=\"1011\"][examplePriority@32473 class=\"high\"]";
+
+        let mut sd_params = Vec::new();
+        sd_params.push(("iut", "3"));
+        sd_params.push(("eventSource", "Application"));
+        sd_params.push(("eventID", "1011"));
+
+        let mut sd_params2 = Vec::new();
+        sd_params2.push(("class", "high"));
+
+        let sd = vec![
+            StructuredDataElement {
+                id: "exampleSDID@32473",
+                param: sd_params,
+            },
+            StructuredDataElement {
+                id: "examplePriority@32473",
+                param: sd_params2,
+            },
+        ];
+
+        let expected = Message {
+            priority: Priority {
+                facility: 20,
+                severity: 5,
+            },
+            timestamp: to_timestamp("2003-10-11T22:14:15.003Z"),
+            hostname: Some("mymachine.example.com"),
+            app_name: Some("evntslog"),
+            proc_id: None,
+            message_id: Some("ID47"),
+            structured_data: Some(sd),
+            message: None,
+        };
+
+        let actual = Message::from_rfc5424_bytes(input).expect("could not parse input for syslog");
+
+        assert_eq!(expected, actual);
+    }
+
+    #[test]
+    fn parse_rfc5424_empty_valid_syslog() {
+        let input = b"<0>1 - - - - - -";
+
+        let expected = Message {
+            priority: Priority {
+                facility: 0,
+                severity: 0,
+            },
+            timestamp: None,
+            hostname: None,
+            app_name: None,
+            proc_id: None,
+            message_id: None,
+            structured_data: None,
+            message: None,
+        };
+
+        let actual = Message::from_rfc5424_bytes(input).expect("could not parse input for syslog");
+
+        assert_eq!(expected, actual);
+    }
+
+    #[test]
+    fn structured_data_param_from_string() {
+        let input = "exampleSDID@32473 iut=\"3\" eventSource=\"Application\" eventID=\"1011\"";
+
+        let mut sd_params = Vec::new();
+        sd_params.push(("iut", "3"));
+        sd_params.push(("eventSource", "Application"));
+        sd_params.push(("eventID", "1011"));
+
+        let expected = StructuredDataElement {
+            id: "exampleSDID@32473",
+            param: sd_params,
+        };
+
+        let actual = StructuredDataElement::from_str(input)
+            .expect("could not parse input for structured data element");
+
+        assert_eq!(expected, actual);
+    }
+
+    #[test]
+    fn parse_rfc3164_example_2() {
+        let input = b"<34>Oct 11 22:14:15 mymachine su: 'su root' failed for lonvick on /dev/pts/8";
+
+        let now = Utc.ymd(2020, 10, 11).and_hms(0, 0, 0);
+        let msg = Message::from_rfc3164_bytes(input, &now);
+
+        assert_eq!(msg.priority.facility, 4);
+        assert_eq!(msg.priority.severity, 2);
+        assert_eq!(msg.timestamp.unwrap().month(), 10); // Rest depends on local timezone ":-)
+        assert_eq!(msg.hostname, Some("mymachine"));
+
+        // The 'tag' remains in the message; although we could extract 'su' as the tag, adherence to
+        // this format seems very patchy, and we're more likely to end up breaking messages that
+        // happen to include `:` by mistake.
+        assert_eq!(msg.message, Some(Borrowed("su: 'su root' failed for lonvick on /dev/pts/8")));
+    }
+
+    #[test]
+    fn parse_rfc3164_example_1() {
+        let input = b"Use the BFG!";
+
+        let msg = Message::from_rfc3164_bytes(input, &Utc::now());
+
+        assert_eq!("Use the BFG!", msg.message.unwrap());
+    }
+}