--- conflicted
+++ resolved
@@ -1,898 +1,500 @@
-<<<<<<< HEAD
-use crate::error::{err_msg, Error};
-
-#[derive(Debug, Eq, PartialEq)]
-pub struct Priority {
-    pub facility: usize,
-    pub severity: usize,
-}
-
-impl Priority {
-    fn from_raw(raw: usize) -> Self {
-        let facility = raw / 8;
-        let severity = raw % 8;
-
-        Priority { facility, severity }
-    }
-
-    pub fn severity(&self) -> &str {
-        match self.severity {
-            0 => "emerg",
-            1 => "alert",
-            2 => "crit",
-            3 => "err",
-            4 => "warning",
-            5 => "notice",
-            6 => "info",
-            _ => "debug",
-        }
-    }
-
-    pub fn facility(&self) -> &str {
-        match self.facility {
-            0 => "kern",
-            1 => "user",
-            2 => "mail",
-            3 => "daemon",
-            4 => "auth",
-            5 => "syslog",
-            6 => "lpr",
-            7 => "news",
-            8 => "uucp",
-            9 => "cron",
-            10 => "authpriv",
-            11 => "ftp",
-            12 => "ntp",
-            13 => "security",
-            14 => "console",
-            15 => "solaris-cron",
-            16 => "local0",
-            17 => "local1",
-            18 => "local2",
-            19 => "local3",
-            20 => "local4",
-            21 => "local5",
-            22 => "local6",
-            23 => "local7",
-            _ => "unknown",
-        }
-    }
-}
-
-fn filter_nil(s: &str) -> Option<&str> {
-    match s {
-        "-" => None,
-        _ => Some(s),
-    }
-}
-
-#[derive(Debug, Eq, PartialEq)]
-pub struct Message<'a> {
-    pub priority: Priority,
-    pub version: i32,
-    pub timestamp: Option<&'a str>,
-    pub hostname: Option<&'a str>,
-    pub app_name: Option<&'a str>,
-    pub proc_id: Option<&'a str>,
-    pub message_id: Option<&'a str>,
-    pub structured_data: Option<&'a str>,
-    pub message: Option<&'a str>,
-}
-
-/**
-A SYSLOG message
-
-RFC5424 format:
-<PRIVAL>VERSION TIMESTAMP HOSTNAME APP-NAME PROCID MSGID STRUCTURED-DATA (MSG)
-
-PRIVAL - a number from 0..191
-VERSION - always 1 for RFC5424
-STRUCTURED-DATA - [SDID PARAM-NAME="PARAM-VALUE"][SDID2 PARAM2-NAME="PARAM2-VALUE"]
-MSG - message is optional, and can contain spaces
-
-All other values are alphanumeric strings with no spaces.
-See https://tools.ietf.org/html/rfc5424#section-5.1 for details.
-*/
-impl<'a> Message<'a> {
-    pub fn from_str(s: &'a str) -> Result<Self, Error> {
-        // split syslog string into elements up to structured data and (message)
-        let mut items = s.splitn(7, " ");
-
-        // get priority, e.g. "<30>"
-        let pri_version = items.next().expect("empty syslog message");
-        let mut priority_chars = pri_version.char_indices();
-
-        assert_eq!(Some((0, '<')), priority_chars.next());
-
-        let mut priority = None;
-        let mut version = None;
-        while let Some(item) = priority_chars.next() {
-            match item {
-                (7, _) => Err(err_msg("invalid syslog priority - too long"))?, // priority format: <1234>
-                (idx, '>') => {
-                    priority = Some(&pri_version[1..idx]);
-                    version = Some(
-                        pri_version
-                            .get(idx + 1..)
-                            .ok_or_else(|| err_msg("unexpected end of syslog header"))?,
-                    );
-                    break;
-                }
-                _ => continue,
-            }
-        }
-        let priority = priority
-            .ok_or_else(|| err_msg("invalid syslog priority - not a number"))?
-            .parse::<usize>()
-            .map_err(Error::from)?;
-        let priority = Priority::from_raw(priority);
-
-        let version = version
-            .ok_or_else(|| err_msg("invalid syslog version"))?
-            .parse::<i32>()
-            .unwrap();
-
-        // get remaining header items
-
-        let timestamp = Some(
-            items
-                .next()
-                .ok_or_else(|| err_msg("missing syslog timestamp"))?,
-        )
-        .and_then(filter_nil);
-        let hostname = Some(
-            items
-                .next()
-                .ok_or_else(|| err_msg("missing syslog hostname"))?,
-        )
-        .and_then(filter_nil);
-        let app_name = Some(
-            items
-                .next()
-                .ok_or_else(|| err_msg("missing syslog app_name"))?,
-        )
-        .and_then(filter_nil);
-        let proc_id = Some(
-            items
-                .next()
-                .ok_or_else(|| err_msg("missing syslog proc_id"))?,
-        )
-        .and_then(filter_nil);
-        let message_id = Some(
-            items
-                .next()
-                .ok_or_else(|| err_msg("missing syslog message_id"))?,
-        )
-        .and_then(filter_nil);
-
-        let sd_and_msg = items
-            .next()
-            .ok_or_else(|| err_msg("missing structured data and/or message"))?;
-
-        // should be no more after this TODO: Turn into error
-        assert!(items.next().is_none());
-
-        // structured_data - check that next string is "-" or "["
-        let mut structured_data: Option<&str> = None;
-        let mut structured_data_chars = sd_and_msg.char_indices();
-        let mut message_idx = 2; // start after hyphen
-        while let Some(item) = structured_data_chars.next() {
-            match item {
-                (0, '-') => {
-                    // No structured data
-                    break;
-                }
-                (0, '[') => {
-                    // Has structured data
-                    continue;
-                }
-                (0, _) => Err(err_msg(
-                    "invalid syslog structured data format - no leading '['",
-                ))?,
-                (idx, ']') => {
-                    if let Some((_, '[')) = structured_data_chars.next() {
-                        // if there is more structured data, keep going
-                        continue;
-                    } else {
-                        // else, end of structured data
-                        // include the '[' and ']' in structured_data
-                        structured_data = Some(&sd_and_msg[..idx + 1]);
-                        message_idx = idx + 2;
-                        break;
-                    }
-                }
-                _ => {
-                    continue;
-                }
-            }
-        }
-
-        let mut message: Option<&str> = None;
-
-        // check if there is a message
-        let rest = sd_and_msg.get(message_idx..);
-        if rest.is_some() {
-            message = Some(
-                rest.ok_or_else(|| err_msg("invalid syslog message"))?
-                    .trim(),
-            );
-        }
-
-        Ok(Message {
-            priority,
-            version,
-            timestamp,
-            hostname,
-            app_name,
-            proc_id,
-            message_id,
-            structured_data,
-            message,
-        })
-    }
-}
-
-#[cfg(test)]
-mod tests {
-    use super::*;
-
-    #[test]
-    fn parse_rfc5424_syslog_message() {
-        // from docker alpine
-        let input = "<30>1 2020-02-13T00:51:39.527825Z docker-desktop 8b1089798cf8 1481 8b1089798cf8 - hello world\n";
-
-        let expected = Message {
-            priority: Priority {
-                facility: 3,
-                severity: 6,
-            },
-            version: 1,
-            timestamp: Some("2020-02-13T00:51:39.527825Z"),
-            hostname: Some("docker-desktop"),
-            app_name: Some("8b1089798cf8"),
-            proc_id: Some("1481"),
-            message_id: Some("8b1089798cf8"),
-            structured_data: None,
-            message: Some("hello world"),
-        };
-
-        let actual = Message::from_str(input).expect("could not parse input for syslog");
-
-        assert_eq!(expected, actual);
-    }
-
-    #[test]
-    fn parse_rfc5424_syslog_should_throw_error() {
-        let input = "<30>1 2020-02-13T00:51:39\n";
-
-        let actual = Message::from_str(input);
-
-        assert_eq!("missing syslog hostname", actual.unwrap_err().to_string());
-    }
-
-    #[test]
-    fn parse_rfc5424_syslog_specs_example_1() {
-        // example 1 from https://tools.ietf.org/html/rfc5424
-        let input = "<34>1 2003-10-11T22:14:15.003Z mymachine.example.com su - ID47 - BOM’su root’ failed for lonvick on /dev/pts/8\n";
-
-        let expected = Message {
-            priority: Priority {
-                facility: 4,
-                severity: 2,
-            },
-            version: 1,
-            timestamp: Some("2003-10-11T22:14:15.003Z"),
-            hostname: Some("mymachine.example.com"),
-            app_name: Some("su"),
-            proc_id: None,
-            message_id: Some("ID47"),
-            structured_data: None,
-            message: Some("BOM’su root’ failed for lonvick on /dev/pts/8"),
-        };
-
-        let actual = Message::from_str(input).expect("could not parse input for syslog");
-
-        assert_eq!(expected, actual);
-    }
-
-    #[test]
-    fn parse_rfc5424_syslog_specs_example_2() {
-        // example 2 from https://tools.ietf.org/html/rfc5424
-        let input = "<165>1 2003-08-24T05:14:15.000003-07:00 192.0.2.1 myproc 8710 - - %% It's time to make the do-nuts.\n";
-
-        let expected = Message {
-            priority: Priority {
-                facility: 20,
-                severity: 5,
-            },
-            version: 1,
-            timestamp: Some("2003-08-24T05:14:15.000003-07:00"),
-            hostname: Some("192.0.2.1"),
-            app_name: Some("myproc"),
-            proc_id: Some("8710"),
-            message_id: None,
-            structured_data: None,
-            message: Some("%% It's time to make the do-nuts."),
-        };
-
-        let actual = Message::from_str(input).expect("could not parse input for syslog");
-
-        assert_eq!(expected, actual);
-    }
-
-    #[test]
-    fn parse_rfc5424_syslog_specs_example_3() {
-        // example 3 from https://tools.ietf.org/html/rfc5424
-        let input = "<165>1 2003-10-11T22:14:15.003Z mymachine.example.com evntslog - ID47 [exampleSDID@32473 iut=\"3\" eventSource=\"Application\" eventID=\"1011\"] BOMAn application event log entry...\n";
-
-        let expected = Message {
-            priority: Priority {
-                facility: 20,
-                severity: 5,
-            },
-            version: 1,
-            timestamp: Some("2003-10-11T22:14:15.003Z"),
-            hostname: Some("mymachine.example.com"),
-            app_name: Some("evntslog"),
-            proc_id: None,
-            message_id: Some("ID47"),
-            structured_data: Some(
-                "[exampleSDID@32473 iut=\"3\" eventSource=\"Application\" eventID=\"1011\"]",
-            ),
-            message: Some("BOMAn application event log entry..."),
-        };
-
-        let actual = Message::from_str(input).expect("could not parse input for syslog");
-
-        assert_eq!(expected, actual);
-    }
-
-    #[test]
-    fn parse_rfc5424_syslog_specs_example_4() {
-        // example 4 from https://tools.ietf.org/html/rfc5424
-
-        let input = "<165>1 2003-10-11T22:14:15.003Z mymachine.example.com evntslog - ID47 [exampleSDID@32473 iut=\"3\" eventSource=\"Application\" eventID=\"1011\"][examplePriority@32473 class=\"high\"]";
-
-        let expected = Message {
-            priority: Priority { facility: 20, severity: 5 },
-            version: 1,
-            timestamp: Some("2003-10-11T22:14:15.003Z"),
-            hostname: Some("mymachine.example.com"),
-            app_name: Some("evntslog"),
-            proc_id: None,
-            message_id: Some("ID47"),
-            structured_data: Some("[exampleSDID@32473 iut=\"3\" eventSource=\"Application\" eventID=\"1011\"][examplePriority@32473 class=\"high\"]"),
-            message: None,
-        };
-
-        let actual = Message::from_str(input).expect("could not parse input for syslog");
-
-        assert_eq!(expected, actual);
-    }
-
-    #[test]
-    fn parse_rfc5424_empty_valid_syslog() {
-        let input = "<0>0 - - - - - -";
-
-        let expected = Message {
-            priority: Priority {
-                facility: 0,
-                severity: 0,
-            },
-            version: 0,
-            timestamp: None,
-            hostname: None,
-            app_name: None,
-            proc_id: None,
-            message_id: None,
-            structured_data: None,
-            message: None,
-        };
-
-        let actual = Message::from_str(input).expect("could not parse input for syslog");
-
-        assert_eq!(expected, actual);
-    }
-}
-=======
-use crate::error::{err_msg, Error};
-use std::collections::HashMap;
-
-#[derive(Debug, Eq, PartialEq)]
-pub struct Priority {
-    pub facility: usize,
-    pub severity: usize,
-}
-
-impl Priority {
-    fn from_raw(raw: usize) -> Self {
-        let facility = raw / 8;
-        let severity = raw % 8;
-
-        Priority { facility, severity }
-    }
-
-    pub fn severity(&self) -> &str {
-        match self.severity {
-            0 => "emerg",
-            1 => "alert",
-            2 => "crit",
-            3 => "err",
-            4 => "warning",
-            5 => "notice",
-            6 => "info",
-            _ => "debug",
-        }
-    }
-
-    pub fn facility(&self) -> &str {
-        match self.facility {
-            0 => "kern",
-            1 => "user",
-            2 => "mail",
-            3 => "daemon",
-            4 => "auth",
-            5 => "syslog",
-            6 => "lpr",
-            7 => "news",
-            8 => "uucp",
-            9 => "cron",
-            10 => "authpriv",
-            11 => "ftp",
-            12 => "ntp",
-            13 => "security",
-            14 => "console",
-            15 => "solaris-cron",
-            16 => "local0",
-            17 => "local1",
-            18 => "local2",
-            19 => "local3",
-            20 => "local4",
-            21 => "local5",
-            22 => "local6",
-            23 => "local7",
-            _ => "unknown",
-        }
-    }
-}
-
-#[derive(Debug, Eq, PartialEq)]
-pub struct StructuredDataElement<'a> {
-    pub id: &'a str,
-    pub param: HashMap<&'a str, &'a str>,
-}
-
-impl<'a> StructuredDataElement<'a> {
-    fn from_str(s: &'a str) -> Result<Self, Error> {
-        let mut items = s.split(" ");
-
-        let id = items.next().expect("incorrect structured data format");
-
-        let mut param_list = HashMap::<&'a str, &'a str>::new();
-
-        while let Some(param) = items.next() {
-            let mut param_items = param.split("=");
-            let param_name = param_items
-                .next()
-                .expect("incorrect structured data format - no param name");
-            let param_value = param_items
-                .next()
-                .expect("incorrect structured data format - no param value");
-            let param_value = param_value.trim_matches('\"');
-            param_list.insert(param_name, param_value);
-        }
-
-        Ok(StructuredDataElement {
-            id,
-            param: param_list,
-        })
-    }
-}
-
-struct StructuredDataList {}
-
-impl StructuredDataList {
-    fn from_str(s: &str) -> Result<Vec<StructuredDataElement>, Error> {
-        let len = s.len();
-        let s = &s[1..len - 2]; // remove starting and trailing '[' and ']'
-
-        let mut s = s.split("]["); // split on separators
-
-        let mut list = vec![];
-
-        while let Some(sd_element) = s.next() {
-            list.push(StructuredDataElement::from_str(sd_element).expect("NOPE"));
-        }
-
-        Ok(list)
-    }
-}
-
-fn filter_nil(s: &str) -> Option<&str> {
-    match s {
-        "-" => None,
-        _ => Some(s),
-    }
-}
-
-#[derive(Debug, Eq, PartialEq)]
-pub struct Message<'a> {
-    pub priority: Priority,
-    pub version: i32,
-    pub timestamp: Option<&'a str>,
-    pub hostname: Option<&'a str>,
-    pub app_name: Option<&'a str>,
-    pub proc_id: Option<&'a str>,
-    pub message_id: Option<&'a str>,
-    // pub structured_data: Option<&'a str>,
-    pub structured_data: Option<Vec<StructuredDataElement<'a>>>,
-    pub message: Option<&'a str>,
-}
-
-/**
-A SYSLOG message
-
-RFC5424 format:
-<PRIVAL>VERSION TIMESTAMP HOSTNAME APP-NAME PROCID MSGID STRUCTURED-DATA (MSG)
-
-PRIVAL - a number from 0..191
-VERSION - always 1 for RFC5424
-STRUCTURED-DATA - [SDID PARAM-NAME="PARAM-VALUE"][SDID2 PARAM2-NAME="PARAM2-VALUE" PARAM3-NAME="PARAM3-VALUE"]
-MSG - message is optional, and can contain spaces
-
-All other values are alphanumeric strings with no spaces.
-See https://tools.ietf.org/html/rfc5424#section-5.1 for details.
-*/
-impl<'a> Message<'a> {
-    pub fn from_str(s: &'a str) -> Result<Self, Error> {
-        // split syslog string into elements up to structured data and (message)
-        let mut items = s.splitn(7, " ");
-
-        // get priority, e.g. "<30>"
-        let pri_version = items.next().expect("empty syslog message");
-        let mut priority_chars = pri_version.char_indices();
-
-        assert_eq!(Some((0, '<')), priority_chars.next());
-
-        let mut priority = None;
-        let mut version = None;
-        while let Some(item) = priority_chars.next() {
-            match item {
-                (7, _) => Err(err_msg("invalid syslog priority - too long"))?, // priority format: <1234>
-                (idx, '>') => {
-                    priority = Some(&pri_version[1..idx]);
-                    version = Some(
-                        pri_version
-                            .get(idx + 1..)
-                            .ok_or_else(|| err_msg("unexpected end of syslog header"))?,
-                    );
-                    break;
-                }
-                _ => continue,
-            }
-        }
-        let priority = priority
-            .ok_or_else(|| err_msg("invalid syslog priority - not a number"))?
-            .parse::<usize>()
-            .map_err(Error::from)?;
-        let priority = Priority::from_raw(priority);
-
-        let version = version
-            .ok_or_else(|| err_msg("invalid syslog version"))?
-            .parse::<i32>()
-            .unwrap();
-
-        // get remaining header items
-
-        let timestamp = Some(
-            items
-                .next()
-                .ok_or_else(|| err_msg("missing syslog timestamp"))?,
-        )
-        .and_then(filter_nil);
-        let hostname = Some(
-            items
-                .next()
-                .ok_or_else(|| err_msg("missing syslog hostname"))?,
-        )
-        .and_then(filter_nil);
-        let app_name = Some(
-            items
-                .next()
-                .ok_or_else(|| err_msg("missing syslog app_name"))?,
-        )
-        .and_then(filter_nil);
-        let proc_id = Some(
-            items
-                .next()
-                .ok_or_else(|| err_msg("missing syslog proc_id"))?,
-        )
-        .and_then(filter_nil);
-        let message_id = Some(
-            items
-                .next()
-                .ok_or_else(|| err_msg("missing syslog message_id"))?,
-        )
-        .and_then(filter_nil);
-
-        let sd_and_msg = items
-            .next()
-            .ok_or_else(|| err_msg("missing structured data and/or message"))?;
-
-        // should be no more after this TODO: Turn into error
-        assert!(items.next().is_none());
-
-        // structured_data - check that next string is "-" or "["
-        let mut structured_data: Option<Vec<StructuredDataElement>> = None;
-        let mut structured_data_chars = sd_and_msg.char_indices();
-        let mut message_idx = 2; // start after hyphen
-        while let Some(item) = structured_data_chars.next() {
-            match item {
-                (0, '-') => {
-                    // No structured data
-                    break;
-                }
-                (0, '[') => {
-                    // Has structured data
-                    continue;
-                }
-                (0, _) => Err(err_msg(
-                    "invalid syslog structured data format - no leading '['",
-                ))?,
-                (idx, ']') => {
-                    if let Some((_, '[')) = structured_data_chars.next() {
-                        // if there is more structured data, keep going
-                        continue;
-                    } else {
-                        // else, end of structured data
-                        // include the '[' and ']' in structured_data
-                        // structured_data = Some(&sd_and_msg[..idx + 1]);
-                        structured_data = Some(
-                            StructuredDataList::from_str(&sd_and_msg[..idx + 1]).expect("NOPE"),
-                        );
-                        message_idx = idx + 2;
-                        break;
-                    }
-                }
-                _ => {
-                    continue;
-                }
-            }
-        }
-
-        let mut message: Option<&str> = None;
-
-        // check if there is a message
-        let rest = sd_and_msg.get(message_idx..);
-        if rest.is_some() {
-            message = Some(
-                rest.ok_or_else(|| err_msg("invalid syslog message"))?
-                    .trim(),
-            );
-        }
-
-        Ok(Message {
-            priority,
-            version,
-            timestamp,
-            hostname,
-            app_name,
-            proc_id,
-            message_id,
-            structured_data,
-            message,
-        })
-    }
-}
-
-#[cfg(test)]
-mod tests {
-    use super::*;
-
-    #[test]
-    fn parse_rfc5424_syslog_message() {
-        // from docker alpine
-        let input = "<30>1 2020-02-13T00:51:39.527825Z docker-desktop 8b1089798cf8 1481 8b1089798cf8 - hello world\n";
-
-        let expected = Message {
-            priority: Priority {
-                facility: 3,
-                severity: 6,
-            },
-            version: 1,
-            timestamp: Some("2020-02-13T00:51:39.527825Z"),
-            hostname: Some("docker-desktop"),
-            app_name: Some("8b1089798cf8"),
-            proc_id: Some("1481"),
-            message_id: Some("8b1089798cf8"),
-            structured_data: None,
-            message: Some("hello world"),
-        };
-
-        let actual = Message::from_str(input).expect("could not parse input for syslog");
-
-        assert_eq!(expected, actual);
-    }
-
-    #[test]
-    fn parse_rfc5424_syslog_should_throw_error() {
-        let input = "<30>1 2020-02-13T00:51:39\n";
-
-        let actual = Message::from_str(input);
-
-        assert_eq!("missing syslog hostname", actual.unwrap_err().to_string());
-    }
-
-    #[test]
-    fn parse_rfc5424_syslog_specs_example_1() {
-        // example 1 from https://tools.ietf.org/html/rfc5424
-        let input = "<34>1 2003-10-11T22:14:15.003Z mymachine.example.com su - ID47 - BOM’su root’ failed for lonvick on /dev/pts/8\n";
-
-        let expected = Message {
-            priority: Priority {
-                facility: 4,
-                severity: 2,
-            },
-            version: 1,
-            timestamp: Some("2003-10-11T22:14:15.003Z"),
-            hostname: Some("mymachine.example.com"),
-            app_name: Some("su"),
-            proc_id: None,
-            message_id: Some("ID47"),
-            structured_data: None,
-            message: Some("BOM’su root’ failed for lonvick on /dev/pts/8"),
-        };
-
-        let actual = Message::from_str(input).expect("could not parse input for syslog");
-
-        assert_eq!(expected, actual);
-    }
-
-    #[test]
-    fn parse_rfc5424_syslog_specs_example_2() {
-        // example 2 from https://tools.ietf.org/html/rfc5424
-        let input = "<165>1 2003-08-24T05:14:15.000003-07:00 192.0.2.1 myproc 8710 - - %% It's time to make the do-nuts.\n";
-
-        let expected = Message {
-            priority: Priority {
-                facility: 20,
-                severity: 5,
-            },
-            version: 1,
-            timestamp: Some("2003-08-24T05:14:15.000003-07:00"),
-            hostname: Some("192.0.2.1"),
-            app_name: Some("myproc"),
-            proc_id: Some("8710"),
-            message_id: None,
-            structured_data: None,
-            message: Some("%% It's time to make the do-nuts."),
-        };
-
-        let actual = Message::from_str(input).expect("could not parse input for syslog");
-
-        assert_eq!(expected, actual);
-    }
-
-    #[test]
-    fn parse_rfc5424_syslog_specs_example_3() {
-        // example 3 from https://tools.ietf.org/html/rfc5424
-        let input = "<165>1 2003-10-11T22:14:15.003Z mymachine.example.com evntslog - ID47 [exampleSDID@32473 iut=\"3\" eventSource=\"Application\" eventID=\"1011\"] BOMAn application event log entry...\n";
-
-        let mut sd_params = HashMap::new();
-        sd_params.insert("iut", "3");
-        sd_params.insert("eventSource", "Application");
-        sd_params.insert("eventID", "1011");
-
-        let expected = Message {
-            priority: Priority {
-                facility: 20,
-                severity: 5,
-            },
-            version: 1,
-            timestamp: Some("2003-10-11T22:14:15.003Z"),
-            hostname: Some("mymachine.example.com"),
-            app_name: Some("evntslog"),
-            proc_id: None,
-            message_id: Some("ID47"),
-            structured_data: Some(vec![StructuredDataElement {
-                id: "exampleSDID@32473",
-                param: sd_params,
-            }]),
-            message: Some("BOMAn application event log entry..."),
-        };
-
-        let actual = Message::from_str(input).expect("could not parse input for syslog");
-
-        assert_eq!(expected, actual);
-    }
-
-    #[test]
-    fn parse_rfc5424_syslog_specs_example_4() {
-        // example 4 from https://tools.ietf.org/html/rfc5424
-
-        let input = "<165>1 2003-10-11T22:14:15.003Z mymachine.example.com evntslog - ID47 [exampleSDID@32473 iut=\"3\" eventSource=\"Application\" eventID=\"1011\"][examplePriority@32473 class=\"high\"]";
-
-        let mut sd_params = HashMap::new();
-        sd_params.insert("iut", "3");
-        sd_params.insert("eventSource", "Application");
-        sd_params.insert("eventID", "1011");
-
-        let mut sd_params2 = HashMap::new();
-        sd_params2.insert("class", "high");
-
-        let sd = vec![
-            StructuredDataElement {
-                id: "exampleSDID@32473",
-                param: sd_params,
-            },
-            StructuredDataElement {
-                id: "examplePriority@32473",
-                param: sd_params2,
-            },
-        ];
-
-        let expected = Message {
-            priority: Priority {
-                facility: 20,
-                severity: 5,
-            },
-            version: 1,
-            timestamp: Some("2003-10-11T22:14:15.003Z"),
-            hostname: Some("mymachine.example.com"),
-            app_name: Some("evntslog"),
-            proc_id: None,
-            message_id: Some("ID47"),
-            structured_data: Some(sd),
-            message: None,
-        };
-
-        let actual = Message::from_str(input).expect("could not parse input for syslog");
-
-        assert_eq!(expected, actual);
-    }
-
-    #[test]
-    fn parse_rfc5424_empty_valid_syslog() {
-        let input = "<0>0 - - - - - -";
-
-        let expected = Message {
-            priority: Priority {
-                facility: 0,
-                severity: 0,
-            },
-            version: 0,
-            timestamp: None,
-            hostname: None,
-            app_name: None,
-            proc_id: None,
-            message_id: None,
-            structured_data: None,
-            message: None,
-        };
-
-        let actual = Message::from_str(input).expect("could not parse input for syslog");
-
-        assert_eq!(expected, actual);
-    }
-
-    #[test]
-    fn structured_data_param_from_string() {
-        let input = "exampleSDID@32473 iut=\"3\" eventSource=\"Application\" eventID=\"1011\"";
-
-        let mut sd_params = HashMap::new();
-        sd_params.insert("iut", "3");
-        sd_params.insert("eventSource", "Application");
-        sd_params.insert("eventID", "1011");
-
-        let expected = StructuredDataElement {
-            id: "exampleSDID@32473",
-            param: sd_params,
-        };
-
-        let actual = StructuredDataElement::from_str(input)
-            .expect("could not parse input for structured data element");
-
-        assert_eq!(expected, actual);
-    }
-}
->>>>>>> a3816c04
+use crate::error::{err_msg, Error};
+use std::collections::HashMap;
+
+#[derive(Debug, Eq, PartialEq)]
+pub struct Priority {
+    pub facility: usize,
+    pub severity: usize,
+}
+
+impl Priority {
+    fn from_raw(raw: usize) -> Self {
+        let facility = raw / 8;
+        let severity = raw % 8;
+
+        Priority { facility, severity }
+    }
+
+    pub fn severity(&self) -> &str {
+        match self.severity {
+            0 => "emerg",
+            1 => "alert",
+            2 => "crit",
+            3 => "err",
+            4 => "warning",
+            5 => "notice",
+            6 => "info",
+            _ => "debug",
+        }
+    }
+
+    pub fn facility(&self) -> &str {
+        match self.facility {
+            0 => "kern",
+            1 => "user",
+            2 => "mail",
+            3 => "daemon",
+            4 => "auth",
+            5 => "syslog",
+            6 => "lpr",
+            7 => "news",
+            8 => "uucp",
+            9 => "cron",
+            10 => "authpriv",
+            11 => "ftp",
+            12 => "ntp",
+            13 => "security",
+            14 => "console",
+            15 => "solaris-cron",
+            16 => "local0",
+            17 => "local1",
+            18 => "local2",
+            19 => "local3",
+            20 => "local4",
+            21 => "local5",
+            22 => "local6",
+            23 => "local7",
+            _ => "unknown",
+        }
+    }
+}
+
+#[derive(Debug, Eq, PartialEq)]
+pub struct StructuredDataElement<'a> {
+    pub id: &'a str,
+    pub param: HashMap<&'a str, &'a str>,
+}
+
+impl<'a> StructuredDataElement<'a> {
+    fn from_str(s: &'a str) -> Result<Self, Error> {
+        let mut items = s.split(" ");
+
+        let id = items.next().expect("incorrect structured data format");
+
+        let mut param_list = HashMap::<&'a str, &'a str>::new();
+
+        while let Some(param) = items.next() {
+            let mut param_items = param.split("=");
+            let param_name = param_items
+                .next()
+                .expect("incorrect structured data format - no param name");
+            let param_value = param_items
+                .next()
+                .expect("incorrect structured data format - no param value");
+            let param_value = param_value.trim_matches('\"');
+            param_list.insert(param_name, param_value);
+        }
+
+        Ok(StructuredDataElement {
+            id,
+            param: param_list,
+        })
+    }
+}
+
+struct StructuredDataList {}
+
+impl StructuredDataList {
+    fn from_str(s: &str) -> Result<Vec<StructuredDataElement>, Error> {
+        let len = s.len();
+        let s = &s[1..len - 2]; // remove starting and trailing '[' and ']'
+
+        let mut s = s.split("]["); // split on separators
+
+        let mut list = vec![];
+
+        while let Some(sd_element) = s.next() {
+            list.push(StructuredDataElement::from_str(sd_element).expect("NOPE"));
+        }
+
+        Ok(list)
+    }
+}
+
+fn filter_nil(s: &str) -> Option<&str> {
+    match s {
+        "-" => None,
+        _ => Some(s),
+    }
+}
+
+#[derive(Debug, Eq, PartialEq)]
+pub struct Message<'a> {
+    pub priority: Priority,
+    pub version: i32,
+    pub timestamp: Option<&'a str>,
+    pub hostname: Option<&'a str>,
+    pub app_name: Option<&'a str>,
+    pub proc_id: Option<&'a str>,
+    pub message_id: Option<&'a str>,
+    // pub structured_data: Option<&'a str>,
+    pub structured_data: Option<Vec<StructuredDataElement<'a>>>,
+    pub message: Option<&'a str>,
+}
+
+/**
+A SYSLOG message
+
+RFC5424 format:
+<PRIVAL>VERSION TIMESTAMP HOSTNAME APP-NAME PROCID MSGID STRUCTURED-DATA (MSG)
+
+PRIVAL - a number from 0..191
+VERSION - always 1 for RFC5424
+STRUCTURED-DATA - [SDID PARAM-NAME="PARAM-VALUE"][SDID2 PARAM2-NAME="PARAM2-VALUE" PARAM3-NAME="PARAM3-VALUE"]
+MSG - message is optional, and can contain spaces
+
+All other values are alphanumeric strings with no spaces.
+See https://tools.ietf.org/html/rfc5424#section-5.1 for details.
+*/
+impl<'a> Message<'a> {
+    pub fn from_str(s: &'a str) -> Result<Self, Error> {
+        // split syslog string into elements up to structured data and (message)
+        let mut items = s.splitn(7, " ");
+
+        // get priority, e.g. "<30>"
+        let pri_version = items.next().expect("empty syslog message");
+        let mut priority_chars = pri_version.char_indices();
+
+        assert_eq!(Some((0, '<')), priority_chars.next());
+
+        let mut priority = None;
+        let mut version = None;
+        while let Some(item) = priority_chars.next() {
+            match item {
+                (7, _) => Err(err_msg("invalid syslog priority - too long"))?, // priority format: <1234>
+                (idx, '>') => {
+                    priority = Some(&pri_version[1..idx]);
+                    version = Some(
+                        pri_version
+                            .get(idx + 1..)
+                            .ok_or_else(|| err_msg("unexpected end of syslog header"))?,
+                    );
+                    break;
+                }
+                _ => continue,
+            }
+        }
+        let priority = priority
+            .ok_or_else(|| err_msg("invalid syslog priority - not a number"))?
+            .parse::<usize>()
+            .map_err(Error::from)?;
+        let priority = Priority::from_raw(priority);
+
+        let version = version
+            .ok_or_else(|| err_msg("invalid syslog version"))?
+            .parse::<i32>()
+            .unwrap();
+
+        // get remaining header items
+
+        let timestamp = Some(
+            items
+                .next()
+                .ok_or_else(|| err_msg("missing syslog timestamp"))?,
+        )
+        .and_then(filter_nil);
+        let hostname = Some(
+            items
+                .next()
+                .ok_or_else(|| err_msg("missing syslog hostname"))?,
+        )
+        .and_then(filter_nil);
+        let app_name = Some(
+            items
+                .next()
+                .ok_or_else(|| err_msg("missing syslog app_name"))?,
+        )
+        .and_then(filter_nil);
+        let proc_id = Some(
+            items
+                .next()
+                .ok_or_else(|| err_msg("missing syslog proc_id"))?,
+        )
+        .and_then(filter_nil);
+        let message_id = Some(
+            items
+                .next()
+                .ok_or_else(|| err_msg("missing syslog message_id"))?,
+        )
+        .and_then(filter_nil);
+
+        let sd_and_msg = items
+            .next()
+            .ok_or_else(|| err_msg("missing structured data and/or message"))?;
+
+        // should be no more after this TODO: Turn into error
+        assert!(items.next().is_none());
+
+        // structured_data - check that next string is "-" or "["
+        let mut structured_data: Option<Vec<StructuredDataElement>> = None;
+        let mut structured_data_chars = sd_and_msg.char_indices();
+        let mut message_idx = 2; // start after hyphen
+        while let Some(item) = structured_data_chars.next() {
+            match item {
+                (0, '-') => {
+                    // No structured data
+                    break;
+                }
+                (0, '[') => {
+                    // Has structured data
+                    continue;
+                }
+                (0, _) => Err(err_msg(
+                    "invalid syslog structured data format - no leading '['",
+                ))?,
+                (idx, ']') => {
+                    if let Some((_, '[')) = structured_data_chars.next() {
+                        // if there is more structured data, keep going
+                        continue;
+                    } else {
+                        // else, end of structured data
+                        // include the '[' and ']' in structured_data
+                        // structured_data = Some(&sd_and_msg[..idx + 1]);
+                        structured_data = Some(
+                            StructuredDataList::from_str(&sd_and_msg[..idx + 1]).expect("NOPE"),
+                        );
+                        message_idx = idx + 2;
+                        break;
+                    }
+                }
+                _ => {
+                    continue;
+                }
+            }
+        }
+
+        let mut message: Option<&str> = None;
+
+        // check if there is a message
+        let rest = sd_and_msg.get(message_idx..);
+        if rest.is_some() {
+            message = Some(
+                rest.ok_or_else(|| err_msg("invalid syslog message"))?
+                    .trim(),
+            );
+        }
+
+        Ok(Message {
+            priority,
+            version,
+            timestamp,
+            hostname,
+            app_name,
+            proc_id,
+            message_id,
+            structured_data,
+            message,
+        })
+    }
+}
+
+#[cfg(test)]
+mod tests {
+    use super::*;
+
+    #[test]
+    fn parse_rfc5424_syslog_message() {
+        // from docker alpine
+        let input = "<30>1 2020-02-13T00:51:39.527825Z docker-desktop 8b1089798cf8 1481 8b1089798cf8 - hello world\n";
+
+        let expected = Message {
+            priority: Priority {
+                facility: 3,
+                severity: 6,
+            },
+            version: 1,
+            timestamp: Some("2020-02-13T00:51:39.527825Z"),
+            hostname: Some("docker-desktop"),
+            app_name: Some("8b1089798cf8"),
+            proc_id: Some("1481"),
+            message_id: Some("8b1089798cf8"),
+            structured_data: None,
+            message: Some("hello world"),
+        };
+
+        let actual = Message::from_str(input).expect("could not parse input for syslog");
+
+        assert_eq!(expected, actual);
+    }
+
+    #[test]
+    fn parse_rfc5424_syslog_should_throw_error() {
+        let input = "<30>1 2020-02-13T00:51:39\n";
+
+        let actual = Message::from_str(input);
+
+        assert_eq!("missing syslog hostname", actual.unwrap_err().to_string());
+    }
+
+    #[test]
+    fn parse_rfc5424_syslog_specs_example_1() {
+        // example 1 from https://tools.ietf.org/html/rfc5424
+        let input = "<34>1 2003-10-11T22:14:15.003Z mymachine.example.com su - ID47 - BOM’su root’ failed for lonvick on /dev/pts/8\n";
+
+        let expected = Message {
+            priority: Priority {
+                facility: 4,
+                severity: 2,
+            },
+            version: 1,
+            timestamp: Some("2003-10-11T22:14:15.003Z"),
+            hostname: Some("mymachine.example.com"),
+            app_name: Some("su"),
+            proc_id: None,
+            message_id: Some("ID47"),
+            structured_data: None,
+            message: Some("BOM’su root’ failed for lonvick on /dev/pts/8"),
+        };
+
+        let actual = Message::from_str(input).expect("could not parse input for syslog");
+
+        assert_eq!(expected, actual);
+    }
+
+    #[test]
+    fn parse_rfc5424_syslog_specs_example_2() {
+        // example 2 from https://tools.ietf.org/html/rfc5424
+        let input = "<165>1 2003-08-24T05:14:15.000003-07:00 192.0.2.1 myproc 8710 - - %% It's time to make the do-nuts.\n";
+
+        let expected = Message {
+            priority: Priority {
+                facility: 20,
+                severity: 5,
+            },
+            version: 1,
+            timestamp: Some("2003-08-24T05:14:15.000003-07:00"),
+            hostname: Some("192.0.2.1"),
+            app_name: Some("myproc"),
+            proc_id: Some("8710"),
+            message_id: None,
+            structured_data: None,
+            message: Some("%% It's time to make the do-nuts."),
+        };
+
+        let actual = Message::from_str(input).expect("could not parse input for syslog");
+
+        assert_eq!(expected, actual);
+    }
+
+    #[test]
+    fn parse_rfc5424_syslog_specs_example_3() {
+        // example 3 from https://tools.ietf.org/html/rfc5424
+        let input = "<165>1 2003-10-11T22:14:15.003Z mymachine.example.com evntslog - ID47 [exampleSDID@32473 iut=\"3\" eventSource=\"Application\" eventID=\"1011\"] BOMAn application event log entry...\n";
+
+        let mut sd_params = HashMap::new();
+        sd_params.insert("iut", "3");
+        sd_params.insert("eventSource", "Application");
+        sd_params.insert("eventID", "1011");
+
+        let expected = Message {
+            priority: Priority {
+                facility: 20,
+                severity: 5,
+            },
+            version: 1,
+            timestamp: Some("2003-10-11T22:14:15.003Z"),
+            hostname: Some("mymachine.example.com"),
+            app_name: Some("evntslog"),
+            proc_id: None,
+            message_id: Some("ID47"),
+            structured_data: Some(vec![StructuredDataElement {
+                id: "exampleSDID@32473",
+                param: sd_params,
+            }]),
+            message: Some("BOMAn application event log entry..."),
+        };
+
+        let actual = Message::from_str(input).expect("could not parse input for syslog");
+
+        assert_eq!(expected, actual);
+    }
+
+    #[test]
+    fn parse_rfc5424_syslog_specs_example_4() {
+        // example 4 from https://tools.ietf.org/html/rfc5424
+
+        let input = "<165>1 2003-10-11T22:14:15.003Z mymachine.example.com evntslog - ID47 [exampleSDID@32473 iut=\"3\" eventSource=\"Application\" eventID=\"1011\"][examplePriority@32473 class=\"high\"]";
+
+        let mut sd_params = HashMap::new();
+        sd_params.insert("iut", "3");
+        sd_params.insert("eventSource", "Application");
+        sd_params.insert("eventID", "1011");
+
+        let mut sd_params2 = HashMap::new();
+        sd_params2.insert("class", "high");
+
+        let sd = vec![
+            StructuredDataElement {
+                id: "exampleSDID@32473",
+                param: sd_params,
+            },
+            StructuredDataElement {
+                id: "examplePriority@32473",
+                param: sd_params2,
+            },
+        ];
+
+        let expected = Message {
+            priority: Priority {
+                facility: 20,
+                severity: 5,
+            },
+            version: 1,
+            timestamp: Some("2003-10-11T22:14:15.003Z"),
+            hostname: Some("mymachine.example.com"),
+            app_name: Some("evntslog"),
+            proc_id: None,
+            message_id: Some("ID47"),
+            structured_data: Some(sd),
+            message: None,
+        };
+
+        let actual = Message::from_str(input).expect("could not parse input for syslog");
+
+        assert_eq!(expected, actual);
+    }
+
+    #[test]
+    fn parse_rfc5424_empty_valid_syslog() {
+        let input = "<0>0 - - - - - -";
+
+        let expected = Message {
+            priority: Priority {
+                facility: 0,
+                severity: 0,
+            },
+            version: 0,
+            timestamp: None,
+            hostname: None,
+            app_name: None,
+            proc_id: None,
+            message_id: None,
+            structured_data: None,
+            message: None,
+        };
+
+        let actual = Message::from_str(input).expect("could not parse input for syslog");
+
+        assert_eq!(expected, actual);
+    }
+
+    #[test]
+    fn structured_data_param_from_string() {
+        let input = "exampleSDID@32473 iut=\"3\" eventSource=\"Application\" eventID=\"1011\"";
+
+        let mut sd_params = HashMap::new();
+        sd_params.insert("iut", "3");
+        sd_params.insert("eventSource", "Application");
+        sd_params.insert("eventID", "1011");
+
+        let expected = StructuredDataElement {
+            id: "exampleSDID@32473",
+            param: sd_params,
+        };
+
+        let actual = StructuredDataElement::from_str(input)
+            .expect("could not parse input for structured data element");
+
+        assert_eq!(expected, actual);
+    }
+}